"""OpenAI 兼容的组合模型服务，用于协调 DeepSeek 和其他 OpenAI 兼容模型的调用"""

import asyncio
import json
import time
from typing import AsyncGenerator, Dict, Any, List

from app.clients import DeepSeekClient
from app.clients.openai_compatible_client import OpenAICompatibleClient
from app.utils.logger import logger


class OpenAICompatibleComposite:
    """处理 DeepSeek 和其他 OpenAI 兼容模型的流式输出衔接"""

    def __init__(
            self,
            deepseek_api_key: str,
            openai_api_key: str,
            deepseek_api_url: str = "https://api.deepseek.com/v1/chat/completions",
            openai_api_url: str = "",  # 将由具体实现提供
            is_origin_reasoning: bool = True,
    ):
        """初始化 API 客户端

        Args:
            deepseek_api_key: DeepSeek API密钥
            openai_api_key: OpenAI 兼容服务的 API密钥
            deepseek_api_url: DeepSeek API地址
            openai_api_url: OpenAI 兼容服务的 API地址
            is_origin_reasoning: 是否使用原始推理过程
        """
        self.deepseek_client = DeepSeekClient(deepseek_api_key, deepseek_api_url)
        self.openai_client = OpenAICompatibleClient(openai_api_key, openai_api_url)
        self.is_origin_reasoning = is_origin_reasoning

    async def chat_completions_with_stream(
            self,
            messages: List[Dict[str, str]],
            model_arg: tuple[float, float, float, float],
            deepseek_model: str = "deepseek-reasoner",
            target_model: str = "",
    ) -> AsyncGenerator[bytes, None]:
        """处理完整的流式输出过程

        Args:
            messages: 初始消息列表
            model_arg: 模型参数 (temperature, top_p, presence_penalty, frequency_penalty)
            deepseek_model: DeepSeek 模型名称
            target_model: 目标 OpenAI 兼容模型名称

        Yields:
            字节流数据，格式如下：
            {
                "id": "chatcmpl-xxx",
                "object": "chat.completion.chunk",
                "created": timestamp,
                "model": model_name,
                "choices": [{
                    "index": 0,
                    "delta": {
                        "role": "assistant",
                        "reasoning_content": reasoning_content,
                        "content": content
                    }
                }]
            }
        """
        # 生成唯一的会话ID和时间戳

        chat_id = f"chatcmpl-{hex(int(time.time() * 1000))[2:]}"
        created_time = int(time.time())

        output_queue: asyncio.Queue[bytes | None] = asyncio.Queue()
        reasoning_queue: asyncio.Queue[str] = asyncio.Queue()

        reasoning_content: List[str] = []
        references: List[Dict[str, str]] = []

        async def handle_references() -> str:
            """处理参考资料并返回格式化的输出"""
            if not references:
                return ""

            logger.debug(f"摘要结果返回给用户,摘要数量: {len(references)}")
            output_references = "\n\n参考资料：\n"
            for idx, ref in enumerate(references, 1):
<<<<<<< HEAD
                output_references += f"[{idx}. {ref['title']}]({ref['url']}): {ref['summary']}\n"
=======
                max_summary_length = 100
                summary_preview = ref['summary'][:max_summary_length] + '...' \
                    if len(ref['summary']) > max_summary_length \
                    else ref['summary']
                output_references += f"[{idx}. {ref['title']}]({ref['url']}): {summary_preview}\n"
>>>>>>> 49bb7b21
            return output_references

        async def send_chunk(model: str, role: str = "assistant",
                             reasoning_content: str = "", content: str = "") -> None:
            """发送一个数据块"""
            response = {
                "id": chat_id,
                "object": "chat.completion.chunk",
                "created": created_time,
                "model": model,
                "choices": [{
                    "index": 0,
                    "delta": {
                        "role": role,
                        "reasoning_content": reasoning_content,
                        "content": content,
                    }
                }]
            }
            await output_queue.put(f"data: {json.dumps(response)}\n\n".encode("utf-8"))

        async def process_deepseek() -> None:
            """处理 DeepSeek 模型的输出"""
            try:
                async for content_type, content in self.deepseek_client.stream_chat(
                        messages, deepseek_model, self.is_origin_reasoning
                ):
                    if content_type == "reasoning":
                        reasoning_content.append(content)
                        await send_chunk(deepseek_model, reasoning_content=content)

                    elif content_type == "content":
                        if references:
                            ref_content = await handle_references()
                            await send_chunk(deepseek_model, reasoning_content=ref_content)

                        logger.info(f"DeepSeek 推理完成，推理内容长度：{len(''.join(reasoning_content))}")
                        await reasoning_queue.put("".join(reasoning_content))
                        break

                    elif content_type == "references":
                        logger.debug(f"收到参考信息：{content}")
                        # 返回的就是列表，直接extend
                        references.extend(content)

            except Exception as e:
                logger.error(f"处理 DeepSeek 流时发生错误: {str(e)}", exc_info=True)
                await reasoning_queue.put("")
            finally:
                logger.info("DeepSeek 任务处理完成")
                await output_queue.put(None)

        async def process_openai() -> None:
            """处理 OpenAI 兼容模型的输出"""
            try:
                reasoning = await reasoning_queue.get()
                if not reasoning:
                    logger.warning("未能获取到有效的推理内容，使用默认提示")
                    reasoning = "获取推理内容失败"

                openai_messages = messages.copy()
                last_message = openai_messages[-1]

                if not openai_messages or last_message.get("role") != "user":
                    raise ValueError("无效的消息列表或最后一条消息不是用户消息")

                # 构建提示内容
                prompt_parts = [
                    "这是我原始的输入:",
                    last_message["content"],
                    "\n这是另一个模型的全部推理过程:",
                    reasoning
                ]

                if references:
                    logger.info(f"参考资料数量: {len(references)}")
                    prompt_parts.extend([
                        "\n这是一些搜索结果(摘要)参考:",
                        str(references)
                    ])

                prompt_parts.append("\n基于上述信息，直接输出你的回应:")

                last_message["content"] = "\n".join(prompt_parts)
                logger.debug(f"构建的提示内容长度: {len(last_message['content'])}")

                async for role, content in self.openai_client.stream_chat(
                        messages=openai_messages,
                        model=target_model,
                ):
                    await send_chunk(target_model, role=role, content=content)

            except Exception as e:
                logger.error(f"处理 OpenAI 兼容流时发生错误: {str(e)}", exc_info=True)
            finally:
                logger.info("OpenAI 兼容任务处理完成")
                await output_queue.put(None)

        # 创建并发任务
        tasks = [
            asyncio.create_task(process_deepseek()),
            asyncio.create_task(process_openai())
        ]

        try:
            # 等待输出完成
            finished_tasks = 0
            while finished_tasks < len(tasks):
                item = await output_queue.get()
                if item is None:
                    finished_tasks += 1
                    continue
                yield item

            # 发送结束标记
            yield b"data: [DONE]\n\n"
        finally:
            # 确保所有任务都被清理
            for task in tasks:
                if not task.done():
                    task.cancel()

    async def chat_completions_without_stream(
            self,
            messages: List[Dict[str, str]],
            model_arg: tuple[float, float, float, float],
            deepseek_model: str = "deepseek-reasoner",
            target_model: str = "",
    ) -> Dict[str, Any]:
        """处理非流式输出请求

        Args:
            messages: 初始消息列表
            model_arg: 模型参数
            deepseek_model: DeepSeek 模型名称
            target_model: 目标 OpenAI 兼容模型名称

        Returns:
            Dict[str, Any]: 完整的响应数据
        """
        full_response = {
            "id": f"chatcmpl-{hex(int(time.time() * 1000))[2:]}",
            "object": "chat.completion",
            "created": int(time.time()),
            "model": target_model,
            "choices": [],
            "usage": {},
        }

        content_parts = []
        async for chunk in self.chat_completions_with_stream(
                messages, model_arg, deepseek_model, target_model
        ):
            if chunk != b"data: [DONE]\n\n":
                try:
                    response_data = json.loads(chunk.decode("utf-8")[6:])
                    if (
                            "choices" in response_data
                            and len(response_data["choices"]) > 0
                            and "delta" in response_data["choices"][0]
                    ):
                        delta = response_data["choices"][0]["delta"]
                        if "content" in delta and delta["content"]:
                            content_parts.append(delta["content"])
                except json.JSONDecodeError:
                    continue

        full_response["choices"] = [
            {
                "index": 0,
                "message": {"role": "assistant", "content": "".join(content_parts)},
                "finish_reason": "stop",
            }
        ]

        return full_response<|MERGE_RESOLUTION|>--- conflicted
+++ resolved
@@ -85,15 +85,11 @@
             logger.debug(f"摘要结果返回给用户,摘要数量: {len(references)}")
             output_references = "\n\n参考资料：\n"
             for idx, ref in enumerate(references, 1):
-<<<<<<< HEAD
-                output_references += f"[{idx}. {ref['title']}]({ref['url']}): {ref['summary']}\n"
-=======
                 max_summary_length = 100
                 summary_preview = ref['summary'][:max_summary_length] + '...' \
                     if len(ref['summary']) > max_summary_length \
                     else ref['summary']
                 output_references += f"[{idx}. {ref['title']}]({ref['url']}): {summary_preview}\n"
->>>>>>> 49bb7b21
             return output_references
 
         async def send_chunk(model: str, role: str = "assistant",
